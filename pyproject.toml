[project]
name = "pymino"
<<<<<<< HEAD
version = "1.3.4.7"
description = "Un proyecto en Python para..."
authors = [
  { name = "DarkyAmagai", email = "darkyamagai@outlook.es" }
=======
description = "Easily create a bot for Amino Apps using a modern easy to use synchronous library."
authors = [{ name = "DarkyAmagai", email = "darkyamagai@outlook.es" }]
maintainers = [
  { name = "ViktorSky", email = "viktorbotsprojects@gmail.com" },
>>>>>>> 46828248
]
readme = "README.md"
requires-python = ">=3.9"
license = "MIT"
license-files = ["LICENSE"]
classifiers = [
  "Operating System :: OS Independent",
  "Programming Language :: Python :: 3",
  "Programming Language :: Python :: 3.9",
  "Programming Language :: Python :: 3.10",
  "Programming Language :: Python :: 3.11",
  "Programming Language :: Python :: 3.12",
  "Programming Language :: Python :: 3.13",
  "Topic :: Software Development :: Libraries :: Python Modules",
  "Typing :: Typed",
]
keywords = [
  "amino",
  "pymino",
  "narvii",
  "amino-api",
  "narvii-bots",
  "aminoapps",
  "amino-bot",
  "amino-bots",
]
dynamic = ["dependencies", "optional-dependencies", "version"]

[project.urls]
Homepage = "https://github.com/DarkyAmagai/pymino"
Issues = "https://github.com/DarkyAmagai/pymino/issues"

[build-system]
requires = ["setuptools>=77.0.3"]
build-backend = "setuptools.build_meta"

[tool.setuptools.dynamic]
version = { attr = "pymino.__version__" }
dependencies = { file = "requirements.txt" }
optional-dependencies.dev = { file = "requirements-dev.txt" }

[tool.setuptools.package-data]
"*" = ["py.typed"]

[tool.pyright]
pythonVersion = "3.9"
typeCheckingMode = "strict"
strictListInference = true
strictDictionaryInference = true
strictSetInference = true<|MERGE_RESOLUTION|>--- conflicted
+++ resolved
@@ -1,16 +1,9 @@
 [project]
 name = "pymino"
-<<<<<<< HEAD
-version = "1.3.4.7"
-description = "Un proyecto en Python para..."
-authors = [
-  { name = "DarkyAmagai", email = "darkyamagai@outlook.es" }
-=======
 description = "Easily create a bot for Amino Apps using a modern easy to use synchronous library."
 authors = [{ name = "DarkyAmagai", email = "darkyamagai@outlook.es" }]
 maintainers = [
   { name = "ViktorSky", email = "viktorbotsprojects@gmail.com" },
->>>>>>> 46828248
 ]
 readme = "README.md"
 requires-python = ">=3.9"
